--- conflicted
+++ resolved
@@ -189,15 +189,10 @@
                 raise "CORBA layer is not initialized, did you forget to call 'Orocos.initialize' ?"
             end
 
-<<<<<<< HEAD
-            if names.last.kind_of?(Hash)
-                options = names.pop
-            else
-                options = Hash.new
-            end
-=======
-            options = names.last.kind_of?(Hash) ? names.pop : Hash.new
->>>>>>> 28aa6946
+            options=
+                if names.last.kind_of?(Hash) then names.pop
+                else Hash.new
+                end
 
             begin
                 options, mapped_names = filter_options options,
