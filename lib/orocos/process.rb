--- conflicted
+++ resolved
@@ -426,7 +426,8 @@
             options = Kernel.validate_options options, :output => nil,
                 :gdb => nil, :valgrind => nil,
                 :working_directory => nil,
-                :cmdline_args => Hash.new, :wait => nil
+                :cmdline_args => Hash.new, :wait => nil,
+                :oro_logfile => "orocos.%m-%p.txt"
 
             # Setup mapping for prefixed tasks in Process class
             prefix = options[:cmdline_args][:prefix]
@@ -445,15 +446,6 @@
                 end
             end
 
-<<<<<<< HEAD
-=======
-            options = Kernel.validate_options options, :output => nil,
-                :gdb => nil, :valgrind => nil,
-                :working_directory => nil,
-                :cmdline_args => Hash.new, :wait => nil,
-                :oro_logfile => "orocos.%m-%p.txt"
-
->>>>>>> 88c0c345
             if !options.has_key?(:wait)
                 if options[:valgrind]
                     options[:wait] = 60
