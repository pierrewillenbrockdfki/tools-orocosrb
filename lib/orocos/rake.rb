require 'orogen'
module Orocos
    module Rake
        USE_MQUEUE =
            if ENV['USE_MQUEUE'] == '1'
                puts "MQueue enabled through the USE_MQUEUE environment variable"
                puts "set USE_MQUEUE=0 to disable"
                true
            else
                puts "use of MQueue disabled. Set USE_MQUEUE=1 to enable"
                false
            end
        USE_ROS =
            if ENV['USE_ROS'] == '1'
                puts "ROS enabled through the USE_ROS environment variable"
                puts "set USE_ROS=0 to disable"
                true
            else
                puts "use of ROS disabled. Set USE_ROS=1 to enable"
                false
            end

        # Generates, builds and installs the orogen component defined by the
        # orogen description file +src+. The compiled package is installed in
        # +prefix+
        def self.generate_and_build(src, work_basedir, options = Hash.new)
<<<<<<< HEAD
            require 'orogen/gen'
            options = Kernel.validate_options options, :keep_wc => false, :transports => nil, :update => true
            keep_wc, transports, update = *options.values_at(:keep_wc, :transports, :update)
=======
            options = Kernel.validate_options options,
                keep_wc: false,
                transports: false,
                make_options: []
            keep_wc, transports, make_options =
                *options.values_at(:keep_wc, :transports, :make_options)
>>>>>>> 2116bab5

            if !transports
                transports = %w{corba typelib mqueue}
                if USE_ROS
                    transports << 'ros'
                end
            end

            src_dir  = File.dirname(src)
            src_name = File.basename(src_dir)

            FileUtils.mkdir_p work_basedir
            work_dir = File.join(work_basedir, src_name)
<<<<<<< HEAD
            if !update && File.directory?(work_dir)
                return
            elsif !keep_wc || !File.directory?(work_dir)
=======
            if !keep_wc
>>>>>>> 2116bab5
                FileUtils.rm_rf work_dir
            end
            FileUtils.cp_r  src_dir, work_dir, preserve: true, remove_destination: true

            redirect_options = Hash.new
            if make_jobserver = make_options.find { |opt| opt =~ /^--jobserver-fds=\d+,\d+$/ }
                make_jobserver =~ /^--jobserver-fds=(\d+),(\d+)$/
                fd0, fd1 = [$1, $2]
                redirect_options[Integer(fd0)] = Integer(fd0)
                redirect_options[Integer(fd1)] = Integer(fd1)
            end

            prefix     = File.join(work_basedir, "prefix")
            ruby_bin   = RbConfig::CONFIG['RUBY_INSTALL_NAME']
            orogen_bin = File.expand_path('../bin/orogen', Orocos::Generation.base_dir)

            build_dir = File.join(work_dir, 'build')
            if !system(ruby_bin, orogen_bin, '--corba', '--no-rtt-scripting', "--transports=#{transports.join(",")}", File.basename(src), chdir: work_dir)
                raise "failed to build #{src} in #{work_basedir}"
            end

            if !File.directory? build_dir
                FileUtils.mkdir build_dir
            end

            if !system 'cmake', "-DCMAKE_INSTALL_PREFIX=#{prefix}", "-DCMAKE_BUILD_TYPE=Debug", "..", chdir: build_dir
                raise "failed to configure"
            elsif !system "make", "install", *make_options, chdir: build_dir
                raise "failed to install"
            end
            ENV['PKG_CONFIG_PATH'] += ":#{prefix}/lib/pkgconfig"
        end
    end
end
<|MERGE_RESOLUTION|>--- conflicted
+++ resolved
@@ -24,18 +24,13 @@
         # orogen description file +src+. The compiled package is installed in
         # +prefix+
         def self.generate_and_build(src, work_basedir, options = Hash.new)
-<<<<<<< HEAD
             require 'orogen/gen'
-            options = Kernel.validate_options options, :keep_wc => false, :transports => nil, :update => true
-            keep_wc, transports, update = *options.values_at(:keep_wc, :transports, :update)
-=======
             options = Kernel.validate_options options,
                 keep_wc: false,
                 transports: false,
                 make_options: []
             keep_wc, transports, make_options =
                 *options.values_at(:keep_wc, :transports, :make_options)
->>>>>>> 2116bab5
 
             if !transports
                 transports = %w{corba typelib mqueue}
@@ -49,13 +44,7 @@
 
             FileUtils.mkdir_p work_basedir
             work_dir = File.join(work_basedir, src_name)
-<<<<<<< HEAD
-            if !update && File.directory?(work_dir)
-                return
-            elsif !keep_wc || !File.directory?(work_dir)
-=======
             if !keep_wc
->>>>>>> 2116bab5
                 FileUtils.rm_rf work_dir
             end
             FileUtils.cp_r  src_dir, work_dir, preserve: true, remove_destination: true
