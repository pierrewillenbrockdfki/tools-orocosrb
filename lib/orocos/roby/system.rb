--- conflicted
+++ resolved
@@ -281,11 +281,7 @@
                     merge_identical_tasks
 
                     validate_result(trsc)
-<<<<<<< HEAD
-=======
-                    merge
                     link_to_busses
->>>>>>> c00c4d35
 
                     trsc.commit_transaction
                 end
